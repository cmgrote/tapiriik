--- conflicted
+++ resolved
@@ -193,13 +193,8 @@
                 else:
                     # get the full activity
                     act, rev = self._getActivity(dbcl, path)
-<<<<<<< HEAD
                     cache["Activities"][act.UID] = {"Rev": rev, "Path": relPath, "StartTime": act.StartTime.strftime("%H:%M:%S %d %m %Y %z"), "EndTime": act.EndTime.strftime("%H:%M:%S %d %m %Y %z")}
-                act.UploadedTo = [{"Connection": svcRec}]
-=======
-                    cache["Activities"][act.UID] = {"Rev": rev, "Path": relPath, "StartTime": act.StartTime.strftime("%H:%M:%S %d %m %Y %z")}
                 act.UploadedTo = [{"Connection": svcRec, "Path": path}]
->>>>>>> 8da33cfc
                 tagRes = self._tagActivity(relPath)
                 act.Tagged = tagRes is not None
 
@@ -246,15 +241,9 @@
         except rest.ErrorResponse as e:
             self._raiseDbException(e)
         # fake this in so we don't immediately redownload the activity next time 'round
-<<<<<<< HEAD
-        cache = cachedb.dropbox_cache.find_one({"ExternalID": serviceRecord["ExternalID"]})
+        cache = cachedb.dropbox_cache.find_one({"ExternalID": serviceRecord.ExternalID})
         cache["Activities"][activity.UID] = {"Rev": metadata["rev"], "Path": "/" + fname, "StartTime": activity.StartTime.strftime("%H:%M:%S %d %m %Y %z"), "EndTime": activity.EndTime.strftime("%H:%M:%S %d %m %Y %z")}
-        cachedb.dropbox_cache.update({"ExternalID": serviceRecord["ExternalID"]}, cache)  # not upsert, hope the record exists at this time...
-=======
-        cache = cachedb.dropbox_cache.find_one({"ExternalID": serviceRecord.ExternalID})
-        cache["Activities"][activity.UID] = {"Rev": metadata["rev"], "Path": "/" + fname, "StartTime": activity.StartTime.strftime("%H:%M:%S %d %m %Y %z")}
         cachedb.dropbox_cache.update({"ExternalID": serviceRecord.ExternalID}, cache)  # not upsert, hope the record exists at this time...
->>>>>>> 8da33cfc
 
     def DeleteCachedData(self, serviceRecord):
         cachedb.dropbox_cache.remove({"ExternalID": serviceRecord.ExternalID})