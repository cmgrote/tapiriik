--- conflicted
+++ resolved
@@ -61,11 +61,7 @@
         # http://app.strava.com/api/v1/rides?athleteId=id
         activities = []
         exclusions = []
-<<<<<<< HEAD
-        before = None
-=======
         before = earliestDate = None
->>>>>>> aae8455f
 
         while True:
             resp = requests.get("https://www.strava.com/api/v3/athletes/" + str(svcRecord.ExternalID) + "/activities", headers=self._apiHeaders(svcRecord), params={"before": before})
