from tapiriik.services import *
from .service_record import ServiceRecord
from tapiriik.database import db, cachedb
from bson.objectid import ObjectId

# Really don't know why I didn't make most of this part of the ServiceBase.
class Service:

    # These options are used as the back for all service record's configurations
    _globalConfigurationDefaults = {
        "sync_private": False,
        "allow_activity_flow_exception_bypass_via_self": False
    }

    def Init():
        Service._serviceMappings = {x.ID: x for x in Service.List()}
        for svc in Service.List():
            if svc.IDAliases:
                Service._serviceMappings.update({x: svc for x in svc.IDAliases})

    def FromID(id):
        if id in Service._serviceMappings:
            return Service._serviceMappings[id]
        raise ValueError

    def List():
<<<<<<< HEAD
        return [RunKeeper, Strava, GarminConnect, SportTracks, Dropbox, TrainingPeaks, RideWithGPS, Endomondo, Motivato, NikePlus] + PRIVATE_SERVICES
=======
        return [RunKeeper, Strava, GarminConnect, SportTracks, Dropbox, TrainingPeaks, RideWithGPS, Endomondo, Motivato, VeloHero] + PRIVATE_SERVICES
>>>>>>> 048bfd20

    def PreferredDownloadPriorityList():
        # Ideally, we'd make an informed decision based on whatever features the activity had
        # ...but that would require either a) downloading it from evry service or b) storing a lot more activity metadata
        # So, I think this will do for now
        return [
            GarminConnect, # The reference
            SportTracks, # Pretty much equivalent to GC, no temperature (not that GC temperature works all thar well now, but I digress)
            TrainingPeaks, # No seperate run cadence, but has temperature
            Dropbox, # Equivalent to any of the above
            RideWithGPS, # Uses TCX for everything, so same as Dropbox
            VeloHero, # PWX export, no temperature
            Strava, # No laps
            Endomondo, # No laps, no cadence
            RunKeeper, # No laps, no cadence, no power
            Motivato,
            NikePlus
        ] + PRIVATE_SERVICES

    def WebInit():
        from tapiriik.settings import WEB_ROOT
        from django.core.urlresolvers import reverse
        for itm in Service.List():
            itm.WebInit()
            itm.UserDisconnectURL = WEB_ROOT + reverse("auth_disconnect", kwargs={"service": itm.ID})

    def GetServiceRecordWithAuthDetails(service, authDetails):
        return ServiceRecord(db.connections.find_one({"Service": service.ID, "Authorization": authDetails}))

    def GetServiceRecordByID(uid):
        return ServiceRecord(db.connections.find_one({"_id": ObjectId(uid)}))

    def EnsureServiceRecordWithAuth(service, uid, authDetails, extendedAuthDetails=None, persistExtendedAuthDetails=False):
        from tapiriik.auth.credential_storage import CredentialStore
        if persistExtendedAuthDetails and not service.RequiresExtendedAuthorizationDetails:
            raise ValueError("Attempting to persist extended auth details on service that doesn't use them")
        # think this entire block could be replaced with an upsert...

        serviceRecord = ServiceRecord(db.connections.find_one({"ExternalID": uid, "Service": service.ID}))
        # Coming out of CredentialStorage these are objects that can't be stuffed into mongodb right away
        # Should really figure out how to mangle pymongo into doing the serialization for me...
        extendedAuthDetailsForStorage = CredentialStore.FlattenShadowedCredentials(extendedAuthDetails) if persistExtendedAuthDetails else None
        if serviceRecord is None:
            db.connections.insert({"ExternalID": uid, "Service": service.ID, "SynchronizedActivities": [], "Authorization": authDetails, "ExtendedAuthorization": extendedAuthDetailsForStorage})
            serviceRecord = ServiceRecord(db.connections.find_one({"ExternalID": uid, "Service": service.ID}))
            serviceRecord.ExtendedAuthorization = extendedAuthDetails # So SubscribeToPartialSyncTrigger can use it (we don't save the whole record after this point)
            if service.PartialSyncTriggerRequiresPolling:
                service.SubscribeToPartialSyncTrigger(serviceRecord) # The subscription is attached more to the remote account than to the local one, so we subscribe/unsubscribe here rather than in User.ConnectService, etc.
        elif serviceRecord.Authorization != authDetails or (hasattr(serviceRecord, "ExtendedAuthorization") and serviceRecord.ExtendedAuthorization != extendedAuthDetailsForStorage):
            db.connections.update({"ExternalID": uid, "Service": service.ID}, {"$set": {"Authorization": authDetails, "ExtendedAuthorization": extendedAuthDetailsForStorage}})

        # if not persisted, these details are stored in the cache db so they don't get backed up
        if service.RequiresExtendedAuthorizationDetails:
            if not persistExtendedAuthDetails:
                cachedb.extendedAuthDetails.update({"ID": serviceRecord._id}, {"ID": serviceRecord._id, "ExtendedAuthorization": extendedAuthDetailsForStorage}, upsert=True)
            else:
                cachedb.extendedAuthDetails.remove({"ID": serviceRecord._id})
        return serviceRecord

    def PersistExtendedAuthDetails(serviceRecord):
        if not serviceRecord.HasExtendedAuthorizationDetails():
            raise ValueError("No extended auth details to persist")
        if serviceRecord.ExtendedAuthorization:
            # Already persisted, nothing to do
            return
        extAuthRecord = cachedb.extendedAuthDetails.find_one({"ID": serviceRecord._id})
        if not extAuthRecord:
            raise ValueError("Service record claims to have extended auth, facts suggest otherwise")
        else:
            extAuth = extAuthRecord["ExtendedAuthorization"]
        db.connections.update({"_id": serviceRecord._id}, {"$set": {"ExtendedAuthorization": extAuth}})
        cachedb.extendedAuthDetails.remove({"ID": serviceRecord._id})

    def DeleteServiceRecord(serviceRecord):
        svc = serviceRecord.Service
        svc.DeleteCachedData(serviceRecord)
        if svc.PartialSyncTriggerRequiresPolling and serviceRecord.PartialSyncTriggerSubscribed:
            svc.UnsubscribeFromPartialSyncTrigger(serviceRecord)
        svc.RevokeAuthorization(serviceRecord)
        cachedb.extendedAuthDetails.remove({"ID": serviceRecord._id})
        db.connections.remove({"_id": serviceRecord._id})

Service.Init()<|MERGE_RESOLUTION|>--- conflicted
+++ resolved
@@ -24,11 +24,7 @@
         raise ValueError
 
     def List():
-<<<<<<< HEAD
-        return [RunKeeper, Strava, GarminConnect, SportTracks, Dropbox, TrainingPeaks, RideWithGPS, Endomondo, Motivato, NikePlus] + PRIVATE_SERVICES
-=======
-        return [RunKeeper, Strava, GarminConnect, SportTracks, Dropbox, TrainingPeaks, RideWithGPS, Endomondo, Motivato, VeloHero] + PRIVATE_SERVICES
->>>>>>> 048bfd20
+        return [RunKeeper, Strava, GarminConnect, SportTracks, Dropbox, TrainingPeaks, RideWithGPS, Endomondo, Motivato, NikePlus, VeloHero] + PRIVATE_SERVICES
 
     def PreferredDownloadPriorityList():
         # Ideally, we'd make an informed decision based on whatever features the activity had
