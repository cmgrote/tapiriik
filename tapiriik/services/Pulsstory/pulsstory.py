--- conflicted
+++ resolved
@@ -349,31 +349,15 @@
 
                 if waypoint.Location is not None:
                     waypoints["PathTime"].append(timestamp)
-<<<<<<< HEAD
-                                               
+
                     if waypoint.Location.Longitude is not None and waypoint.Location.Latitude is not None:         
                         waypoints["LongitudePathValue"].append(waypoint.Location.Longitude)
                         waypoints["LatitudePathValue"].append(waypoint.Location.Latitude)
                     else:
                         waypoints["LongitudePathValue"].append(None)
-                        waypoints["LatitudePathValue"].append(None)                        
-=======
-
-                    if waypoint.Location.Longitude is not None:
-                        waypoints["LongitudePathValue"].append(waypoint.Location.Longitude)
-                    else:
-                        waypoints["LongitudePathValue"].append(-1)
-
-                    if waypoint.Location.Latitude is not None:
-                        waypoints["LatitudePathValue"].append(waypoint.Location.Latitude)
-                    else:
-                        waypoints["LatitudePathValue"].append(-1)
->>>>>>> d0936e5f
-
-                    if waypoint.Location.Altitude is not None:
-                        waypoints["AltitudePathValue"].append(waypoint.Location.Altitude)
-                    else:
-                        waypoints["AltitudePathValue"].append(None)
+                        waypoints["LatitudePathValue"].append(None)
+
+                    waypoints["AltitudePathValue"].append(waypoint.Location.Altitude)
 
         return record
 
