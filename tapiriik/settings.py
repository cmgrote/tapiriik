--- conflicted
+++ resolved
@@ -1,267 +1,246 @@
-import os
-<<<<<<< HEAD
-
-=======
->>>>>>> 52689ae9
-# Django settings for tapiriik project.
-
-DEBUG = True
-TEMPLATE_DEBUG = DEBUG
-
-ADMINS = (
-    # ('Your Name', 'your_email@example.com'),
-)
-
-MANAGERS = ADMINS
-
-<<<<<<< HEAD
-ALLOWED_HOSTS = ["tapiriik.com", "localhost"]
-=======
-ALLOWED_HOSTS = ["tapiriik.com"]
->>>>>>> 52689ae9
-
-# Local time zone for this installation. Choices can be found here:
-# http://en.wikipedia.org/wiki/List_of_tz_zones_by_name
-# although not all choices may be available on all operating systems.
-# In a Windows environment this must be set to your system time zone.
-TIME_ZONE = 'America/Chicago'
-
-# Language code for this installation. All choices can be found here:
-# http://www.i18nguy.com/unicode/language-identifiers.html
-LANGUAGE_CODE = 'en-us'
-
-SITE_ID = 1
-
-# If you set this to False, Django will make some optimizations so as not
-# to load the internationalization machinery.
-USE_I18N = True
-
-# If you set this to False, Django will not format dates, numbers and
-# calendars according to the current locale.
-USE_L10N = True
-
-# If you set this to False, Django will not use timezone-aware datetimes.
-USE_TZ = True
-
-# Absolute filesystem path to the directory that will hold user-uploaded files.
-# Example: "/var/www/example.com/media/"
-MEDIA_ROOT = ''
-
-# URL that handles the media served from MEDIA_ROOT. Make sure to use a
-# trailing slash.
-# Examples: "http://example.com/media/", "http://media.example.com/"
-MEDIA_URL = ''
-
-# Absolute path to the directory static files should be collected to.
-# Don't put anything in this directory yourself; store your static files
-# in apps' "static/" subdirectories and in STATICFILES_DIRS.
-# Example: "/var/www/example.com/static/"
-STATIC_ROOT = 'C:/wamp/www/tapiriik/tapiriik/static/'
-
-# URL prefix for static files.
-# Example: "http://example.com/static/", "http://static.example.com/"
-STATIC_URL = '/static/'
-
-# Additional locations of static files
-STATICFILES_DIRS = (
-    # Put strings here, like "/home/html/static" or "C:/www/django/static".
-    # Always use forward slashes, even on Windows.
-    # Don't forget to use absolute paths, not relative paths.
-)
-
-# List of finder classes that know how to find static files in
-# various locations.
-STATICFILES_FINDERS = (
-    'django.contrib.staticfiles.finders.FileSystemFinder',
-    'django.contrib.staticfiles.finders.AppDirectoriesFinder',
-#    'django.contrib.staticfiles.finders.DefaultStorageFinder',
-)
-
-<<<<<<< HEAD
-STATICFILES_STORAGE = 'pipeline.storage.PipelineCachedStorage'
-
-PIPELINE_JS = {
-    'tapiriik-js': {
-        'source_filenames': (
-          'js/jquery.address-1.5.min.js',
-          'js/tapiriik.js',
-        ),
-        'output_filename': 'js/tapiriik.min.js',
-    },
-    'tapiriik-user-js': {
-        'source_filenames': (
-          'js/jstz.min.js',
-          'js/tapiriik-ng.js',
-        ),
-        'output_filename': 'js/tapiriik-user.min.js',
-    }
-}
-
-PIPELINE_CSS = {
-    'tapiriik-css': {
-        'source_filenames': (
-          'css/style.css',
-        ),
-        'output_filename': 'css/style.min.css',
-    },
-}
-
-PIPELINE_DISABLE_WRAPPER = True
-
-=======
->>>>>>> 52689ae9
-# Make this unique, and don't share it with anybody.
-# and yes, this is overriden in local_settings.py
-SECRET_KEY = 'vag26gs^t+_y0msoemqo%_5gb*th(i!v$l6##bq9tu2ggcsn13'
-
-# key used in credential storage - please see note in credential_storage.py
-CREDENTIAL_STORAGE_KEY = b"NotTheRealKeyFYI"
-
-# List of callables that know how to import templates from various sources.
-TEMPLATE_LOADERS = (
-    'django.template.loaders.filesystem.Loader',
-    'django.template.loaders.app_directories.Loader',
-#     'django.template.loaders.eggs.Loader',
-)
-
-MIDDLEWARE_CLASSES = (
-    'django.middleware.common.CommonMiddleware',
-    'django.contrib.sessions.middleware.SessionMiddleware',
-    'django.middleware.csrf.CsrfViewMiddleware',
-    'django.contrib.messages.middleware.MessageMiddleware',
-    'tapiriik.web.startup.Startup',
-    'tapiriik.web.startup.ServiceWebStartup',
-    'tapiriik.auth.SessionAuth'
-    # Uncomment the next line for simple clickjacking protection:
-    # 'django.middleware.clickjacking.XFrameOptionsMiddleware',
-)
-
-SESSION_ENGINE = "django.contrib.sessions.backends.signed_cookies"  # file-based sessions on windows are terrible
-
-ROOT_URLCONF = 'tapiriik.urls'
-
-# Python dotted path to the WSGI application used by Django's runserver.
-WSGI_APPLICATION = 'tapiriik.wsgi.application'
-
-TEMPLATE_DIRS = (
-    # Put strings here, like "/home/html/django_templates" or "C:/www/django/templates".
-    # Always use forward slashes, even on Windows.
-    # Don't forget to use absolute paths, not relative paths.
-    "I:/wamp/www/tapiriik/tapiriik/web/templates",
-)
-
-TEMPLATE_CONTEXT_PROCESSORS = (
-    'tapiriik.web.views.ab_experiment_context',
-    'tapiriik.web.context_processors.user',
-    'tapiriik.web.context_processors.config',
-    'tapiriik.web.context_processors.js_bridge',
-    'tapiriik.web.context_processors.stats',
-    'tapiriik.web.context_processors.providers',
-    'django.core.context_processors.static',)
-
-INSTALLED_APPS = (
-    'django.contrib.sessions',
-    'django.contrib.messages',
-    'django.contrib.staticfiles',
-    'tapiriik.web',
-<<<<<<< HEAD
-    'pipeline'
-=======
->>>>>>> 52689ae9
-    # Uncomment the next line to enable the admin:
-    # 'django.contrib.admin',
-    # Uncomment the next line to enable admin documentation:
-    # 'django.contrib.admindocs',
-)
-
-# A sample logging configuration. The only tangible logging
-# performed by this configuration is to send an email to
-# the site admins on every HTTP 500 error when DEBUG=False.
-# See http://docs.djangoproject.com/en/dev/topics/logging for
-# more details on how to customize your logging configuration.
-LOGGING = {
-    'version': 1,
-    'disable_existing_loggers': False,
-    'filters': {
-        'require_debug_false': {
-            '()': 'django.utils.log.RequireDebugFalse'
-        }
-    },
-    'handlers': {
-        'mail_admins': {
-            'level': 'ERROR',
-            'filters': ['require_debug_false'],
-            'class': 'django.utils.log.AdminEmailHandler'
-        },
-        'console': {
-            'level': 'ERROR',
-            'class': 'logging.StreamHandler'
-        }
-    },
-    'loggers': {
-        'django.request': {
-            'handlers': ['mail_admins', 'console'],
-            'level': 'ERROR',
-            'propagate': True,
-        },
-    }
-}
-
-TEST_RUNNER = 'tapiriik.testing.MongoDBTestRunner'
-
-MONGO_HOST = "localhost"
-
-WEB_ROOT = 'http://localhost:8000'
-
-PP_WEBSCR = "https://www.sandbox.paypal.com/cgi-bin/webscr"
-PP_BUTTON_ID = "XD6G9Z7VMRM3Q"
-PP_RECEIVER_ID = "NR6NTNSRT7NDJ"
-PAYMENT_AMOUNT = 2
-PAYMENT_SYNC_DAYS = 365.25
-PAYMENT_CURRENCY = "USD"
-
-# Hidden from regular signup
-SOFT_LAUNCH_SERVICES = []
-
-# Visibly disabled + excluded from synchronization
-DISABLED_SERVICES = []
-
-# Services no longer available - will be removed across the site + excluded from sync.
-<<<<<<< HEAD
-WITHDRAWN_SERVICES = ["endomondo"]
-=======
-WITHDRAWN_SERVICES = []
->>>>>>> 52689ae9
-
-# Where to put per-user sync logs
-USER_SYNC_LOGS = "./"
-
-# Set at startup
-SITE_VER = "unknown"
-
-# Cache lots of stuff to make local debugging faster
-AGGRESSIVE_CACHE = True
-
-# Diagnostics auth, None = no auth
-DIAG_AUTH_TOTP_SECRET = DIAG_AUTH_PASSWORD = None
-
-<<<<<<< HEAD
-SPORTTRACKS_OPENFIT_ENDPOINT = "https://api.sporttracks.mobi/api/v2"
-=======
-SPORTTRACKS_OPENFIT_ENDPOINT = "http://sporttracks.mobi/openfitapi/api"
->>>>>>> 52689ae9
-
-EMAIL_BACKEND = 'django.core.mail.backends.filebased.EmailBackend'
-EMAIL_FILE_PATH = './sent_emails'
-
-WORKER_INDEX = int(os.environ.get("TAPIRIIK_WORKER_INDEX", 0))
-
-# Used for distributing outgoing calls across multiple interfaces
-
-HTTP_SOURCE_ADDR = "0.0.0.0"
-
-RABBITMQ_BROKER_URL = "amqp://guest@localhost//"
-
-GARMIN_CONNECT_USER_WATCH_ACCOUNTS = {}
-
-from .local_settings import *+import os
+
+# Django settings for tapiriik project.
+
+DEBUG = True
+TEMPLATE_DEBUG = DEBUG
+
+ADMINS = (
+    # ('Your Name', 'your_email@example.com'),
+)
+
+MANAGERS = ADMINS
+
+ALLOWED_HOSTS = ["tapiriik.com", "localhost"]
+
+# Local time zone for this installation. Choices can be found here:
+# http://en.wikipedia.org/wiki/List_of_tz_zones_by_name
+# although not all choices may be available on all operating systems.
+# In a Windows environment this must be set to your system time zone.
+TIME_ZONE = 'America/Chicago'
+
+# Language code for this installation. All choices can be found here:
+# http://www.i18nguy.com/unicode/language-identifiers.html
+LANGUAGE_CODE = 'en-us'
+
+SITE_ID = 1
+
+# If you set this to False, Django will make some optimizations so as not
+# to load the internationalization machinery.
+USE_I18N = True
+
+# If you set this to False, Django will not format dates, numbers and
+# calendars according to the current locale.
+USE_L10N = True
+
+# If you set this to False, Django will not use timezone-aware datetimes.
+USE_TZ = True
+
+# Absolute filesystem path to the directory that will hold user-uploaded files.
+# Example: "/var/www/example.com/media/"
+MEDIA_ROOT = ''
+
+# URL that handles the media served from MEDIA_ROOT. Make sure to use a
+# trailing slash.
+# Examples: "http://example.com/media/", "http://media.example.com/"
+MEDIA_URL = ''
+
+# Absolute path to the directory static files should be collected to.
+# Don't put anything in this directory yourself; store your static files
+# in apps' "static/" subdirectories and in STATICFILES_DIRS.
+# Example: "/var/www/example.com/static/"
+STATIC_ROOT = 'C:/wamp/www/tapiriik/tapiriik/static/'
+
+# URL prefix for static files.
+# Example: "http://example.com/static/", "http://static.example.com/"
+STATIC_URL = '/static/'
+
+# Additional locations of static files
+STATICFILES_DIRS = (
+    # Put strings here, like "/home/html/static" or "C:/www/django/static".
+    # Always use forward slashes, even on Windows.
+    # Don't forget to use absolute paths, not relative paths.
+)
+
+# List of finder classes that know how to find static files in
+# various locations.
+STATICFILES_FINDERS = (
+    'django.contrib.staticfiles.finders.FileSystemFinder',
+    'django.contrib.staticfiles.finders.AppDirectoriesFinder',
+#    'django.contrib.staticfiles.finders.DefaultStorageFinder',
+)
+
+STATICFILES_STORAGE = 'pipeline.storage.PipelineCachedStorage'
+
+PIPELINE_JS = {
+    'tapiriik-js': {
+        'source_filenames': (
+          'js/jquery.address-1.5.min.js',
+          'js/tapiriik.js',
+        ),
+        'output_filename': 'js/tapiriik.min.js',
+    },
+    'tapiriik-user-js': {
+        'source_filenames': (
+          'js/jstz.min.js',
+          'js/tapiriik-ng.js',
+        ),
+        'output_filename': 'js/tapiriik-user.min.js',
+    }
+}
+
+PIPELINE_CSS = {
+    'tapiriik-css': {
+        'source_filenames': (
+          'css/style.css',
+        ),
+        'output_filename': 'css/style.min.css',
+    },
+}
+
+PIPELINE_DISABLE_WRAPPER = True
+
+# Make this unique, and don't share it with anybody.
+# and yes, this is overriden in local_settings.py
+SECRET_KEY = 'vag26gs^t+_y0msoemqo%_5gb*th(i!v$l6##bq9tu2ggcsn13'
+
+# key used in credential storage - please see note in credential_storage.py
+CREDENTIAL_STORAGE_KEY = b"NotTheRealKeyFYI"
+
+# List of callables that know how to import templates from various sources.
+TEMPLATE_LOADERS = (
+    'django.template.loaders.filesystem.Loader',
+    'django.template.loaders.app_directories.Loader',
+#     'django.template.loaders.eggs.Loader',
+)
+
+MIDDLEWARE_CLASSES = (
+    'django.middleware.common.CommonMiddleware',
+    'django.contrib.sessions.middleware.SessionMiddleware',
+    'django.middleware.csrf.CsrfViewMiddleware',
+    'django.contrib.messages.middleware.MessageMiddleware',
+    'tapiriik.web.startup.Startup',
+    'tapiriik.web.startup.ServiceWebStartup',
+    'tapiriik.auth.SessionAuth'
+    # Uncomment the next line for simple clickjacking protection:
+    # 'django.middleware.clickjacking.XFrameOptionsMiddleware',
+)
+
+SESSION_ENGINE = "django.contrib.sessions.backends.signed_cookies"  # file-based sessions on windows are terrible
+
+ROOT_URLCONF = 'tapiriik.urls'
+
+# Python dotted path to the WSGI application used by Django's runserver.
+WSGI_APPLICATION = 'tapiriik.wsgi.application'
+
+TEMPLATE_DIRS = (
+    # Put strings here, like "/home/html/django_templates" or "C:/www/django/templates".
+    # Always use forward slashes, even on Windows.
+    # Don't forget to use absolute paths, not relative paths.
+    "I:/wamp/www/tapiriik/tapiriik/web/templates",
+)
+
+TEMPLATE_CONTEXT_PROCESSORS = (
+    'tapiriik.web.views.ab_experiment_context',
+    'tapiriik.web.context_processors.user',
+    'tapiriik.web.context_processors.config',
+    'tapiriik.web.context_processors.js_bridge',
+    'tapiriik.web.context_processors.stats',
+    'tapiriik.web.context_processors.providers',
+    'django.core.context_processors.static',)
+
+INSTALLED_APPS = (
+    'django.contrib.sessions',
+    'django.contrib.messages',
+    'django.contrib.staticfiles',
+    'tapiriik.web',
+    'pipeline'
+    # Uncomment the next line to enable the admin:
+    # 'django.contrib.admin',
+    # Uncomment the next line to enable admin documentation:
+    # 'django.contrib.admindocs',
+)
+
+# A sample logging configuration. The only tangible logging
+# performed by this configuration is to send an email to
+# the site admins on every HTTP 500 error when DEBUG=False.
+# See http://docs.djangoproject.com/en/dev/topics/logging for
+# more details on how to customize your logging configuration.
+LOGGING = {
+    'version': 1,
+    'disable_existing_loggers': False,
+    'filters': {
+        'require_debug_false': {
+            '()': 'django.utils.log.RequireDebugFalse'
+        }
+    },
+    'handlers': {
+        'mail_admins': {
+            'level': 'ERROR',
+            'filters': ['require_debug_false'],
+            'class': 'django.utils.log.AdminEmailHandler'
+        },
+        'console': {
+            'level': 'ERROR',
+            'class': 'logging.StreamHandler'
+        }
+    },
+    'loggers': {
+        'django.request': {
+            'handlers': ['mail_admins', 'console'],
+            'level': 'ERROR',
+            'propagate': True,
+        },
+    }
+}
+
+TEST_RUNNER = 'tapiriik.testing.MongoDBTestRunner'
+
+MONGO_HOST = "localhost"
+
+WEB_ROOT = 'http://localhost:8000'
+
+PP_WEBSCR = "https://www.sandbox.paypal.com/cgi-bin/webscr"
+PP_BUTTON_ID = "XD6G9Z7VMRM3Q"
+PP_RECEIVER_ID = "NR6NTNSRT7NDJ"
+PAYMENT_AMOUNT = 2
+PAYMENT_SYNC_DAYS = 365.25
+PAYMENT_CURRENCY = "USD"
+
+# Hidden from regular signup
+SOFT_LAUNCH_SERVICES = []
+
+# Visibly disabled + excluded from synchronization
+DISABLED_SERVICES = []
+
+# Services no longer available - will be removed across the site + excluded from sync.
+WITHDRAWN_SERVICES = ["endomondo"]
+
+# Where to put per-user sync logs
+USER_SYNC_LOGS = "./"
+
+# Set at startup
+SITE_VER = "unknown"
+
+# Cache lots of stuff to make local debugging faster
+AGGRESSIVE_CACHE = True
+
+# Diagnostics auth, None = no auth
+DIAG_AUTH_TOTP_SECRET = DIAG_AUTH_PASSWORD = None
+
+SPORTTRACKS_OPENFIT_ENDPOINT = "https://api.sporttracks.mobi/api/v2"
+
+EMAIL_BACKEND = 'django.core.mail.backends.filebased.EmailBackend'
+EMAIL_FILE_PATH = './sent_emails'
+
+WORKER_INDEX = int(os.environ.get("TAPIRIIK_WORKER_INDEX", 0))
+
+# Used for distributing outgoing calls across multiple interfaces
+
+HTTP_SOURCE_ADDR = "0.0.0.0"
+
+RABBITMQ_BROKER_URL = "amqp://guest@localhost//"
+
+GARMIN_CONNECT_USER_WATCH_ACCOUNTS = {}
+
+from .local_settings import *