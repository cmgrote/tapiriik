--- conflicted
+++ resolved
@@ -21,11 +21,8 @@
     services["trainingpeaks"].update({"email": OPTIN, "password": OPTIN, "tokens": NO, "metadata": YES, "data":NO})
     services["endomondo"].update({"email": NO, "password": NO, "tokens": YES, "metadata": YES, "data":NO})
     services["motivato"].update({"email": OPTIN, "password": OPTIN, "tokens": NO, "metadata": YES, "data":NO})
-<<<<<<< HEAD
     services["nikeplus"].update({"email": OPTIN, "password": OPTIN, "tokens": NO, "metadata": YES, "data":NO})
-=======
     services["velohero"].update({"email": OPTIN, "password": OPTIN, "tokens": NO, "metadata": YES, "data":NO})
->>>>>>> 048bfd20
 
     for svc_id in SOFT_LAUNCH_SERVICES:
         if svc_id in services:
