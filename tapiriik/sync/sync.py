--- conflicted
+++ resolved
@@ -160,17 +160,11 @@
 
         for activity in activities:
             if len(activity.UploadedTo) == 1:
-<<<<<<< HEAD
-                # we can log the origin of this activity
-                if not len([x for x in origins if x["ActivityUID"] == activity.UID]):  # No need to hammer the database updating these when they haven't changed
-                    db.activity_origins.update({"ActivityID": activity.UID}, {"ActivityUID": activity.UID, "Origin": {"Service": activity.UploadedTo[0]["Connection"]["Service"], "ExternalID": activity.UploadedTo[0]["Connection"]["ExternalID"]}}, upsert=True)
-                activity.Origin = activity.UploadedTo[0]["Connection"]
-=======
                 if not len(excludedServices):  # otherwise it could be incorrectly recorded
                     # we can log the origin of this activity
-                    db.activity_origins.update({"ActivityID": activity.UID}, {"ActivityUID": activity.UID, "Origin": {"Service": activity.UploadedTo[0]["Connection"].Service.ID, "ExternalID": activity.UploadedTo[0]["Connection"].ExternalID}}, upsert=True)
+                    if not len([x for x in origins if x["ActivityUID"] == activity.UID]):  # No need to hammer the database updating these when they haven't changed
+                        db.activity_origins.update({"ActivityID": activity.UID}, {"ActivityUID": activity.UID, "Origin": {"Service": activity.UploadedTo[0]["Connection"].Service.ID, "ExternalID": activity.UploadedTo[0]["Connection"].ExternalID}}, upsert=True)
                     activity.Origin = activity.UploadedTo[0]["Connection"]
->>>>>>> 8da33cfc
             else:
                 knownOrigin = [x for x in origins if x["ActivityUID"] == activity.UID]
                 if len(knownOrigin) > 0:
@@ -203,13 +197,12 @@
             db.users.update({"_id": user["_id"]}, {"$set": {"SynchronizationProgress": syncProgress}})
 
             # download the full activity record
-<<<<<<< HEAD
-            print("\tActivity " + str(activity.UID) + " to " + str([x["Service"] for x in recipientServices]))
+            print("\tActivity " + str(activity.UID) + " to " + str([x.Service.ID for x in recipientServices]))
 
             eligibleServices = []
             for destinationSvcRecord in recipientServices:
-                if destinationSvcRecord["_id"] in excludedServices:
-                    print("\t\tExcluded " + destinationSvcRecord["Service"])
+                if destinationSvcRecord._id in excludedServices:
+                    print("\t\tExcluded " + destinationSvcRecord.Service.ID)
                     continue  # we don't know for sure if it needs to be uploaded, hold off for now
                 flowException = False
                 if hasattr(activity, "Origin"):
@@ -229,9 +222,9 @@
                                 flowException = False
                                 break
                 if flowException:
-                    print("\t\tFlow exception for " + destinationSvcRecord["Service"])
+                    print("\t\tFlow exception for " + destinationSvcRecord.Service.ID)
                     continue
-                destSvc = Service.FromID(destinationSvcRecord["Service"])
+                destSvc = destinationSvcRecord.Service
                 if destSvc.RequiresConfiguration(destinationSvcRecord) and not Service.HasConfiguration(destinationSvcRecord):
                     continue  # not configured, so we won't even try
                 eligibleServices.append(destinationSvcRecord)
@@ -241,15 +234,8 @@
                 continue
 
             for dlSvcUploadRec in activity.UploadedTo:
-                dlSvcRecord = dlSvcUploadRec["Connection"]
-                dlSvc = Service.FromID(dlSvcRecord["Service"])
-=======
-            print("\tActivity " + str(activity.UID) + " to " + str([x.Service.ID for x in recipientServices]))
-            act = None
-            for dlSvcUploadRec in activity.UploadedTo:
                 dlSvcRecord = dlSvcUploadRec["Connection"]  # I guess in the future we could smartly choose which for >1, or at least roll over on error
                 dlSvc = dlSvcRecord.Service
->>>>>>> 8da33cfc
                 print("\t from " + dlSvc.ID)
                 act = None
                 workingCopy = copy.copy(activity)  # we can hope
@@ -280,39 +266,8 @@
                 processedActivities += 1  # we tried
                 continue
 
-<<<<<<< HEAD
             for destinationSvcRecord in eligibleServices:
                 destSvc = Service.FromID(destinationSvcRecord["Service"])
-=======
-            for destinationSvcRecord in recipientServices:
-                if destinationSvcRecord._id in excludedServices:
-                    print("\t\tExcluded " + destinationSvcRecord.Service.ID)
-                    continue  # we don't know for sure if it needs to be uploaded, hold off for now
-                flowException = False
-                if hasattr(activity, "Origin"):
-                    # we know the activity origin - do a more intuitive flow exception check
-                    if User.CheckFlowException(user, activity.Origin, destinationSvcRecord):
-                        flowException = True
-                else:
-                    for src in [x["Connection"] for x in activity.UploadedTo]:
-                        if User.CheckFlowException(user, src, destinationSvcRecord):
-                            flowException = True
-                            break
-                    #  this isn't an absolute failure - it's possible we could still take an indirect route
-                    #  at this point there's no knowledge of the origin of this activity, so this behaviour would happen anyways at the next sync
-                    if flowException:
-                        for secondLevelSrc in [x for x in recipientServices if x != destinationSvcRecord]:
-                            if not User.CheckFlowException(user, secondLevelSrc, destinationSvcRecord):
-                                flowException = False
-                                break
-                if flowException:
-                    print("\t\tFlow exception for " + destinationSvcRecord.Service.ID)
-                    continue
-
-                destSvc = destinationSvcRecord.Service
-                if destSvc.RequiresConfiguration(destinationSvcRecord) and not Service.HasConfiguration(destinationSvcRecord):
-                    continue  # not configured, so we won't even try
->>>>>>> 8da33cfc
                 try:
                     print("\t\tUploading to " + destSvc.ID)
                     destSvc.UploadActivity(destinationSvcRecord, act)
